# coding=utf-8
# Copyright 2022 EleutherAI and the HuggingFace Inc. team. All rights reserved.
#
# This code is based on EleutherAI's GPT-NeoX library and the GPT-NeoX
# and OPT implementations in this library. It has been modified from its
# original forms to accommodate minor architectural differences compared
# to GPT-NeoX and OPT used by the Meta AI team that trained the model.
#
# Licensed under the Apache License, Version 2.0 (the "License");
# you may not use this file except in compliance with the License.
# You may obtain a copy of the License at
#
#     http://www.apache.org/licenses/LICENSE-2.0
#
# Unless required by applicable law or agreed to in writing, software
# distributed under the License is distributed on an "AS IS" BASIS,
# WITHOUT WARRANTIES OR CONDITIONS OF ANY KIND, either express or implied.
# See the License for the specific language governing permissions and
# limitations under the License.
"""PyTorch LLaMA model."""

import math
import warnings
from typing import List, Optional, Tuple, Union

import torch
import torch.nn.functional as F
import torch.utils.checkpoint
from torch import nn
from torch.nn import BCEWithLogitsLoss, CrossEntropyLoss, MSELoss

from ...activations import ACT2FN
from ...cache_utils import Cache, DynamicCache, StaticCache
from ...modeling_attn_mask_utils import AttentionMaskConverter
from ...modeling_outputs import (
    BaseModelOutputWithPast,
    CausalLMOutputWithPast,
    QuestionAnsweringModelOutput,
    SequenceClassifierOutputWithPast,
)
from ...modeling_utils import PreTrainedModel
from ...pytorch_utils import ALL_LAYERNORM_LAYERS
from ...utils import (
    add_start_docstrings,
    add_start_docstrings_to_model_forward,
    is_flash_attn_2_available,
    is_flash_attn_greater_or_equal_2_10,
    logging,
    replace_return_docstrings,
)
from .configuration_llama import LlamaConfig

import torch_xla.debug.profiler as xp
import torch_xla.experimental.xla_sharding as xs
import torch_xla

if is_flash_attn_2_available():
    from flash_attn import flash_attn_func, flash_attn_varlen_func
    from flash_attn.bert_padding import index_first_axis, pad_input, unpad_input  # noqa


logger = logging.get_logger(__name__)

_CONFIG_FOR_DOC = "LlamaConfig"


def _get_unpad_data(attention_mask):
    seqlens_in_batch = attention_mask.sum(dim=-1, dtype=torch.int32)
    indices = torch.nonzero(attention_mask.flatten(), as_tuple=False).flatten()
    max_seqlen_in_batch = seqlens_in_batch.max().item()
    cu_seqlens = F.pad(torch.cumsum(seqlens_in_batch, dim=0, dtype=torch.int32), (1, 0))
    return (
        indices,
        cu_seqlens,
        max_seqlen_in_batch,
    )


class LlamaRMSNorm(nn.Module):
    def __init__(self, hidden_size, eps=1e-6):
        """
        LlamaRMSNorm is equivalent to T5LayerNorm
        """
        super().__init__()
        self.weight = nn.Parameter(torch.ones(hidden_size))
        self.variance_epsilon = eps

    @xp.trace_me("LlamaRMSNorm")
    def forward(self, hidden_states):
        input_dtype = hidden_states.dtype
        hidden_states = hidden_states.to(torch.float32)
        variance = hidden_states.pow(2).mean(-1, keepdim=True)
        hidden_states = hidden_states * torch.rsqrt(variance + self.variance_epsilon)
        return self.weight * hidden_states.to(input_dtype)


ALL_LAYERNORM_LAYERS.append(LlamaRMSNorm)


class LlamaRotaryEmbedding(nn.Module):
    def __init__(self, dim, max_position_embeddings=2048, base=10000, device=None, scaling_factor=1.0):
        super().__init__()
        self.scaling_factor = scaling_factor
        self.dim = dim
        self.max_position_embeddings = max_position_embeddings
        self.base = base
        inv_freq = 1.0 / (self.base ** (torch.arange(0, self.dim, 2, dtype=torch.int64).float().to(device) / self.dim))
        self.register_buffer("inv_freq", inv_freq, persistent=False)
        # For BC we register cos and sin cached
        self.max_seq_len_cached = max_position_embeddings
        t = torch.arange(self.max_seq_len_cached, device=device, dtype=torch.int64).type_as(self.inv_freq)
        t = t / self.scaling_factor
        freqs = torch.outer(t, self.inv_freq)
        # Different from paper, but it uses a different permutation in order to obtain the same calculation
        emb = torch.cat((freqs, freqs), dim=-1)
<<<<<<< HEAD
        self.register_buffer("cos_cached", emb.cos().to(dtype), persistent=False)
        self.register_buffer("sin_cached", emb.sin().to(dtype), persistent=False)

    @xp.trace_me("LlamaRotaryEmbedding")
    def forward(self, x, seq_len=None):
        # x: [bs, num_attention_heads, seq_len, head_size]
        if seq_len > self.max_seq_len_cached:
            self._set_cos_sin_cache(seq_len=seq_len, device=x.device, dtype=x.dtype)
=======
        self.register_buffer("_cos_cached", emb.cos().to(torch.get_default_dtype()), persistent=False)
        self.register_buffer("_sin_cached", emb.sin().to(torch.get_default_dtype()), persistent=False)

    @property
    def sin_cached(self):
        logger.warning_once(
            "The sin_cached attribute will be removed in 4.39. Bear in mind that its contents changed in v4.38. Use "
            "the forward method of RoPE from now on instead. It is not used in the `LlamaAttention` class"
        )
        return self._sin_cached
>>>>>>> ec92f983

    @property
    def cos_cached(self):
        logger.warning_once(
            "The cos_cached attribute will be removed in 4.39. Bear in mind that its contents changed in v4.38. Use "
            "the forward method of RoPE from now on instead. It is not used in the `LlamaAttention` class"
        )
        return self._cos_cached

    @torch.no_grad()
    def forward(self, x, position_ids):
        # x: [bs, num_attention_heads, seq_len, head_size]
        inv_freq_expanded = self.inv_freq[None, :, None].float().expand(position_ids.shape[0], -1, 1)
        position_ids_expanded = position_ids[:, None, :].float()
        # Force float32 since bfloat16 loses precision on long contexts
        # See https://github.com/huggingface/transformers/pull/29285
        device_type = x.device.type
        device_type = device_type if isinstance(device_type, str) and device_type != "mps" else "cpu"
        with torch.autocast(device_type=device_type, enabled=False):
            freqs = (inv_freq_expanded.float() @ position_ids_expanded.float()).transpose(1, 2)
            emb = torch.cat((freqs, freqs), dim=-1)
            cos = emb.cos()
            sin = emb.sin()
        return cos.to(dtype=x.dtype), sin.to(dtype=x.dtype)


class LlamaLinearScalingRotaryEmbedding(LlamaRotaryEmbedding):
    """LlamaRotaryEmbedding extended with linear scaling. Credits to the Reddit user /u/kaiokendev"""

    def forward(self, x, position_ids):
        # difference to the original RoPE: a scaling factor is aplied to the position ids
        position_ids = position_ids.float() / self.scaling_factor
        cos, sin = super().forward(x, position_ids)
        return cos, sin


class LlamaDynamicNTKScalingRotaryEmbedding(LlamaRotaryEmbedding):
    """LlamaRotaryEmbedding extended with Dynamic NTK scaling. Credits to the Reddit users /u/bloc97 and /u/emozilla"""

    def forward(self, x, position_ids):
        # difference to the original RoPE: inv_freq is recomputed when the sequence length > original length
        seq_len = torch.max(position_ids) + 1
        if seq_len > self.max_position_embeddings:
            base = self.base * (
                (self.scaling_factor * seq_len / self.max_position_embeddings) - (self.scaling_factor - 1)
            ) ** (self.dim / (self.dim - 2))
            inv_freq = 1.0 / (
                base ** (torch.arange(0, self.dim, 2, dtype=torch.int64).float().to(x.device) / self.dim)
            )
            self.register_buffer("inv_freq", inv_freq, persistent=False)  # TODO joao: this may break with compilation

        cos, sin = super().forward(x, position_ids)
        return cos, sin


def rotate_half(x):
    """Rotates half the hidden dims of the input."""
    x1 = x[..., : x.shape[-1] // 2]
    x2 = x[..., x.shape[-1] // 2 :]
    return torch.cat((-x2, x1), dim=-1)


<<<<<<< HEAD
# Copied from transformers.models.gpt_neox.modeling_gpt_neox.apply_rotary_pos_emb
@xp.trace_me("rotary_emb")
def apply_rotary_pos_emb(q, k, cos, sin, position_ids):
    cos = cos[position_ids].unsqueeze(1)  # [seq_len, dim] -> [batch_size, 1, seq_len, head_dim]
    sin = sin[position_ids].unsqueeze(1)
=======
def apply_rotary_pos_emb(q, k, cos, sin, position_ids=None, unsqueeze_dim=1):
    """Applies Rotary Position Embedding to the query and key tensors.

    Args:
        q (`torch.Tensor`): The query tensor.
        k (`torch.Tensor`): The key tensor.
        cos (`torch.Tensor`): The cosine part of the rotary embedding.
        sin (`torch.Tensor`): The sine part of the rotary embedding.
        position_ids (`torch.Tensor`, *optional*):
            Deprecated and unused.
        unsqueeze_dim (`int`, *optional*, defaults to 1):
            The 'unsqueeze_dim' argument specifies the dimension along which to unsqueeze cos[position_ids] and
            sin[position_ids] so that they can be properly broadcasted to the dimensions of q and k. For example, note
            that cos[position_ids] and sin[position_ids] have the shape [batch_size, seq_len, head_dim]. Then, if q and
            k have the shape [batch_size, heads, seq_len, head_dim], then setting unsqueeze_dim=1 makes
            cos[position_ids] and sin[position_ids] broadcastable to the shapes of q and k. Similarly, if q and k have
            the shape [batch_size, seq_len, heads, head_dim], then set unsqueeze_dim=2.
    Returns:
        `tuple(torch.Tensor)` comprising of the query and key tensors rotated using the Rotary Position Embedding.
    """
    cos = cos.unsqueeze(unsqueeze_dim)
    sin = sin.unsqueeze(unsqueeze_dim)
>>>>>>> ec92f983
    q_embed = (q * cos) + (rotate_half(q) * sin)
    k_embed = (k * cos) + (rotate_half(k) * sin)
    return q_embed, k_embed

# For PyTorch/XLA's SPMD sharding
def init_spmd(model, config):
    model.spmd_debug = config.spmd_debug
    model.spmd_mesh = config.spmd_mesh
    model.spmd_fsdp_sharding = config.spmd_fsdp_sharding

class LlamaMLP(nn.Module):
    def __init__(self, config):
        super().__init__()
        self.config = config
        init_spmd(self, config)

        self.hidden_size = config.hidden_size
        self.intermediate_size = config.intermediate_size
        self.gate_proj = nn.Linear(self.hidden_size, self.intermediate_size, bias=False)
        self.up_proj = nn.Linear(self.hidden_size, self.intermediate_size, bias=False)
        self.down_proj = nn.Linear(self.intermediate_size, self.hidden_size, bias=False)
        self.act_fn = ACT2FN[config.hidden_act]

    @xp.trace_me("LlamaMLP")
    def forward(self, x):
        if self.config.pretraining_tp > 1:
            assert False  # Shouldn't reach here
            slice = self.intermediate_size // self.config.pretraining_tp
            gate_proj_slices = self.gate_proj.weight.split(slice, dim=0)
            up_proj_slices = self.up_proj.weight.split(slice, dim=0)
            down_proj_slices = self.down_proj.weight.split(slice, dim=1)

            gate_proj = torch.cat(
                [F.linear(x, gate_proj_slices[i]) for i in range(self.config.pretraining_tp)], dim=-1
            )
            up_proj = torch.cat([F.linear(x, up_proj_slices[i]) for i in range(self.config.pretraining_tp)], dim=-1)

            intermediate_states = (self.act_fn(gate_proj) * up_proj).split(slice, dim=2)
            down_proj = [
                F.linear(intermediate_states[i], down_proj_slices[i]) for i in range(self.config.pretraining_tp)
            ]
            down_proj = sum(down_proj)
        else:
            up_proj = self.up_proj(x)
            # Apply 2D sharding:
            # up_proj (batch, length, intermediate)
            # mesh (data, None, model)
            partition_spec = (('dcn', 'data'), None, 'model')
            if self.spmd_debug:
                print('> Sharding up_proj', up_proj.shape)
            xs.mark_sharding(up_proj, self.spmd_mesh, partition_spec)
            if self.spmd_debug:
                print(torch_xla._XLAC._get_xla_sharding_spec(up_proj))

            gate_proj = self.act_fn(self.gate_proj(x))
            # Apply 2D sharding:
            # gate_proj (batch, length, intermediate)
            # mesh (data, None, model)
            if self.spmd_debug:
                print('> Sharding gate_proj', gate_proj.shape)
            xs.mark_sharding(gate_proj, self.spmd_mesh, partition_spec)
            if self.spmd_debug:
                print(torch_xla._XLAC._get_xla_sharding_spec(gate_proj))

            down_proj = self.down_proj(gate_proj * up_proj)
            # down_proj (batch, length, hidden)
            # mesh (data, None, model)
            if self.spmd_debug:
                print('> Sharding down_proj', down_proj.shape)
            xs.mark_sharding(down_proj, self.spmd_mesh, partition_spec)
            if self.spmd_debug:
                print(torch_xla._XLAC._get_xla_sharding_spec(down_proj))

        return down_proj


def repeat_kv(hidden_states: torch.Tensor, n_rep: int) -> torch.Tensor:
    """
    This is the equivalent of torch.repeat_interleave(x, dim=1, repeats=n_rep). The hidden states go from (batch,
    num_key_value_heads, seqlen, head_dim) to (batch, num_attention_heads, seqlen, head_dim)
    """
    batch, num_key_value_heads, slen, head_dim = hidden_states.shape
    if n_rep == 1:
        return hidden_states
    hidden_states = hidden_states[:, :, None, :, :].expand(batch, num_key_value_heads, n_rep, slen, head_dim)
    return hidden_states.reshape(batch, num_key_value_heads * n_rep, slen, head_dim)


class LlamaAttention(nn.Module):
    """Multi-headed attention from 'Attention Is All You Need' paper"""

    def __init__(self, config: LlamaConfig, layer_idx: Optional[int] = None):
        super().__init__()
        self.config = config
<<<<<<< HEAD
        init_spmd(self, config)

=======
        self.layer_idx = layer_idx
        if layer_idx is None:
            logger.warning_once(
                f"Instantiating {self.__class__.__name__} without passing a `layer_idx` is not recommended and will "
                "lead to errors during the forward call if caching is used. Please make sure to provide a `layer_idx` "
                "when creating this class."
            )

        self.attention_dropout = config.attention_dropout
>>>>>>> ec92f983
        self.hidden_size = config.hidden_size
        self.num_heads = config.num_attention_heads
        self.head_dim = self.hidden_size // self.num_heads
        self.num_key_value_heads = config.num_key_value_heads
        self.num_key_value_groups = self.num_heads // self.num_key_value_heads
        self.max_position_embeddings = config.max_position_embeddings
        self.rope_theta = config.rope_theta
        self.is_causal = True

        if (self.head_dim * self.num_heads) != self.hidden_size:
            raise ValueError(
                f"hidden_size must be divisible by num_heads (got `hidden_size`: {self.hidden_size}"
                f" and `num_heads`: {self.num_heads})."
            )

        self.q_proj = nn.Linear(self.hidden_size, self.num_heads * self.head_dim, bias=config.attention_bias)
        self.k_proj = nn.Linear(self.hidden_size, self.num_key_value_heads * self.head_dim, bias=config.attention_bias)
        self.v_proj = nn.Linear(self.hidden_size, self.num_key_value_heads * self.head_dim, bias=config.attention_bias)
        self.o_proj = nn.Linear(self.hidden_size, self.hidden_size, bias=config.attention_bias)
        self._init_rope()

    def _init_rope(self):
        if self.config.rope_scaling is None:
            self.rotary_emb = LlamaRotaryEmbedding(
                self.head_dim,
                max_position_embeddings=self.max_position_embeddings,
                base=self.rope_theta,
            )
        else:
            scaling_type = self.config.rope_scaling["type"]
            scaling_factor = self.config.rope_scaling["factor"]
            if scaling_type == "linear":
                self.rotary_emb = LlamaLinearScalingRotaryEmbedding(
                    self.head_dim,
                    max_position_embeddings=self.max_position_embeddings,
                    scaling_factor=scaling_factor,
                    base=self.rope_theta,
                )
            elif scaling_type == "dynamic":
                self.rotary_emb = LlamaDynamicNTKScalingRotaryEmbedding(
                    self.head_dim,
                    max_position_embeddings=self.max_position_embeddings,
                    scaling_factor=scaling_factor,
                    base=self.rope_theta,
                )
            else:
                raise ValueError(f"Unknown RoPE scaling type {scaling_type}")

<<<<<<< HEAD
    def _shape(self, tensor: torch.Tensor, seq_len: int, bsz: int):
        return tensor.view(bsz, seq_len, self.num_heads, self.head_dim).transpose(1, 2).contiguous()

    @xp.trace_me("LlamaAttention")
=======
>>>>>>> ec92f983
    def forward(
        self,
        hidden_states: torch.Tensor,
        attention_mask: Optional[torch.Tensor] = None,
        position_ids: Optional[torch.LongTensor] = None,
        past_key_value: Optional[Cache] = None,
        output_attentions: bool = False,
        use_cache: bool = False,
        cache_position: Optional[torch.LongTensor] = None,
        **kwargs,
    ) -> Tuple[torch.Tensor, Optional[torch.Tensor], Optional[Tuple[torch.Tensor]]]:
        bsz, q_len, _ = hidden_states.size()

        if self.config.pretraining_tp > 1:
            key_value_slicing = (self.num_key_value_heads * self.head_dim) // self.config.pretraining_tp
            query_slices = self.q_proj.weight.split(
                (self.num_heads * self.head_dim) // self.config.pretraining_tp, dim=0
            )
            key_slices = self.k_proj.weight.split(key_value_slicing, dim=0)
            value_slices = self.v_proj.weight.split(key_value_slicing, dim=0)

            query_states = [F.linear(hidden_states, query_slices[i]) for i in range(self.config.pretraining_tp)]
            query_states = torch.cat(query_states, dim=-1)

            key_states = [F.linear(hidden_states, key_slices[i]) for i in range(self.config.pretraining_tp)]
            key_states = torch.cat(key_states, dim=-1)

            value_states = [F.linear(hidden_states, value_slices[i]) for i in range(self.config.pretraining_tp)]
            value_states = torch.cat(value_states, dim=-1)

        else:
            query_states = self.q_proj(hidden_states)
            key_states = self.k_proj(hidden_states)
            value_states = self.v_proj(hidden_states)

        # Apply 2D sharding:
        # query_states (batch, length, hidden)
        # key_states (batch, length, hidden / attention_heads * key_value_heads)
        # value_states (batch, length, hidden / attention_heads * key_value_heads)
        # mesh (data, None, model)
        partition_spec = (('dcn', 'data'), None, 'model')
        if self.spmd_debug:
            print('> Sharding query_states', query_states.shape, self.spmd_mesh.get_logical_mesh().shape, partition_spec)
            print('> Sharding key_states', key_states.shape, self.spmd_mesh.get_logical_mesh().shape, partition_spec)
            print('> Sharding value_states', value_states.shape, self.spmd_mesh.get_logical_mesh().shape, partition_spec)
        xs.mark_sharding(query_states, self.spmd_mesh, partition_spec)
        xs.mark_sharding(key_states, self.spmd_mesh, partition_spec)
        xs.mark_sharding(value_states, self.spmd_mesh, partition_spec)
        if self.spmd_debug:
            print(torch_xla._XLAC._get_xla_sharding_spec(query_states))
            print(torch_xla._XLAC._get_xla_sharding_spec(key_states))
            print(torch_xla._XLAC._get_xla_sharding_spec(value_states))

        query_states = query_states.view(bsz, q_len, self.num_heads, self.head_dim).transpose(1, 2)
        key_states = key_states.view(bsz, q_len, self.num_key_value_heads, self.head_dim).transpose(1, 2)
        value_states = value_states.view(bsz, q_len, self.num_key_value_heads, self.head_dim).transpose(1, 2)

        past_key_value = getattr(self, "past_key_value", past_key_value)
        cos, sin = self.rotary_emb(value_states, position_ids)
        query_states, key_states = apply_rotary_pos_emb(query_states, key_states, cos, sin)

        if past_key_value is not None:
            # sin and cos are specific to RoPE models; cache_position needed for the static cache
            cache_kwargs = {"sin": sin, "cos": cos, "cache_position": cache_position}
            key_states, value_states = past_key_value.update(key_states, value_states, self.layer_idx, cache_kwargs)

        key_states = repeat_kv(key_states, self.num_key_value_groups)
        value_states = repeat_kv(value_states, self.num_key_value_groups)

        # query_states Batch Num_head Seq Head_dim
        # key_states   Batch Num_head Kv_seq Head_dim
        #attn_weights = torch.matmul(query_states, key_states.transpose(2, 3)) / math.sqrt(self.head_dim)
        assert query_states.shape == torch.Size((bsz, self.num_heads, q_len, self.head_dim)), f'incorrect query_states shape: {query_states.shape}'
        assert key_states.shape == torch.Size((bsz, self.num_heads, kv_seq_len, self.head_dim)), f'incorrect key_states_states shape: {key_states.shape}'
        attn_weights = torch.einsum('bnsh,bnkh->bnsk', query_states, key_states) / math.sqrt(self.head_dim)
        # Apply 2D sharding:
        # attn_weights (batch, num_attention_heads, length, length)
        # mesh (data, model, none, none)
        if self.spmd_debug:
            print('> Sharding attn_weights', attn_weights.shape)
        xs.mark_sharding(attn_weights, self.spmd_mesh, (('dcn', 'data'), 'model', None, None))

        if self.spmd_debug:
            print(torch_xla._XLAC._get_xla_sharding_spec(attn_weights))

        if attention_mask is not None:  # no matter the length, we just slice it
            causal_mask = attention_mask[:, :, :, : key_states.shape[-2]]
            attn_weights = attn_weights + causal_mask

        # upcast attention to fp32
        attn_weights = nn.functional.softmax(attn_weights, dim=-1, dtype=torch.float32).to(query_states.dtype)
<<<<<<< HEAD
        # attn_weights Batch Num_head Seq Kv_seq
        # value_states Batch Num_head Seq Head_dim
        # attn_output = torch.matmul(attn_weights, value_states)
        assert attn_weights.shape == torch.Size((bsz, self.num_heads, q_len, kv_seq_len)), f'incorrect atten_weight shape: {attn_weights.shape}'
        assert value_states.shape == torch.Size((bsz, self.num_heads, kv_seq_len, self.head_dim)), f'incorrect value_states shape: {value_states.shape}'
        attn_output = torch.einsum('bnsk,bnkh->bnsh', attn_weights, value_states)
=======
        attn_weights = nn.functional.dropout(attn_weights, p=self.attention_dropout, training=self.training)
        attn_output = torch.matmul(attn_weights, value_states)
>>>>>>> ec92f983

        if attn_output.size() != (bsz, self.num_heads, q_len, self.head_dim):
            raise ValueError(
                f"`attn_output` should be of size {(bsz, self.num_heads, q_len, self.head_dim)}, but is"
                f" {attn_output.size()}"
            )

        attn_output = attn_output.transpose(1, 2).contiguous()

        attn_output = attn_output.reshape(bsz, q_len, self.hidden_size)

        if self.config.pretraining_tp > 1:
            attn_output = attn_output.split(self.hidden_size // self.config.pretraining_tp, dim=2)
            o_proj_slices = self.o_proj.weight.split(self.hidden_size // self.config.pretraining_tp, dim=1)
            attn_output = sum([F.linear(attn_output[i], o_proj_slices[i]) for i in range(self.config.pretraining_tp)])
        else:
            attn_output = self.o_proj(attn_output)

        if not output_attentions:
            attn_weights = None

        # Apply 2D sharding:
        # attn_output (batch, length, hidden)
        # mesh (data, None, model)
        if self.spmd_debug:
            print('> Sharding attn_output', attn_output.shape, self.spmd_mesh.get_logical_mesh().shape, partition_spec)
        xs.mark_sharding(attn_output, self.spmd_mesh, (('dcn', 'data'), None, 'model'))
        if self.spmd_debug:
            print(torch_xla._XLAC._get_xla_sharding_spec(attn_output))

        return attn_output, attn_weights, past_key_value


class LlamaFlashAttention2(LlamaAttention):
    """
    Llama flash attention module. This module inherits from `LlamaAttention` as the weights of the module stays
    untouched. The only required change would be on the forward pass where it needs to correctly call the public API of
    flash attention and deal with padding tokens in case the input contains any of them.
    """

    def __init__(self, *args, **kwargs):
        super().__init__(*args, **kwargs)

        # TODO: Should be removed once Flash Attention for RoCm is bumped to 2.1.
        # flash_attn<2.1 generates top-left aligned causal mask, while what is needed here is bottom-right alignement, that was made default for flash_attn>=2.1. This attribute is used to handle this difference. Reference: https://github.com/Dao-AILab/flash-attention/releases/tag/v2.1.0.
        # Beware that with flash_attn<2.1, using q_seqlen != k_seqlen (except for the case q_seqlen == 1) produces a wrong mask (top-left).
        self._flash_attn_uses_top_left_mask = not is_flash_attn_greater_or_equal_2_10()

    def forward(
        self,
        hidden_states: torch.Tensor,
        attention_mask: Optional[torch.LongTensor] = None,
        position_ids: Optional[torch.LongTensor] = None,
        past_key_value: Optional[Cache] = None,
        output_attentions: bool = False,
        use_cache: bool = False,
        cache_position: Optional[torch.LongTensor] = None,
        **kwargs,
    ) -> Tuple[torch.Tensor, Optional[torch.Tensor], Optional[Tuple[torch.Tensor]]]:
        output_attentions = False

        bsz, q_len, _ = hidden_states.size()

        query_states = self.q_proj(hidden_states)
        key_states = self.k_proj(hidden_states)
        value_states = self.v_proj(hidden_states)

        # Flash attention requires the input to have the shape
        # batch_size x seq_length x head_dim x hidden_dim
        # therefore we just need to keep the original shape
        query_states = query_states.view(bsz, q_len, self.num_heads, self.head_dim).transpose(1, 2)
        key_states = key_states.view(bsz, q_len, self.num_key_value_heads, self.head_dim).transpose(1, 2)
        value_states = value_states.view(bsz, q_len, self.num_key_value_heads, self.head_dim).transpose(1, 2)

        cos, sin = self.rotary_emb(value_states, position_ids)
        query_states, key_states = apply_rotary_pos_emb(query_states, key_states, cos, sin)

        past_key_value = getattr(self, "past_key_value", past_key_value)

        if past_key_value is not None:
            # sin and cos are specific to RoPE models; cache_position needed for the static cache
            cache_kwargs = {"sin": sin, "cos": cos, "cache_position": cache_position}
            key_states, value_states = past_key_value.update(key_states, value_states, self.layer_idx, cache_kwargs)

        # TODO: These transpose are quite inefficient but Flash Attention requires the layout [batch_size, sequence_length, num_heads, head_dim]. We would need to refactor the KV cache
        # to be able to avoid many of these transpose/reshape/view.
        query_states = query_states.transpose(1, 2)
        key_states = key_states.transpose(1, 2)
        value_states = value_states.transpose(1, 2)

        dropout_rate = self.attention_dropout if self.training else 0.0

        # In PEFT, usually we cast the layer norms in float32 for training stability reasons
        # therefore the input hidden states gets silently casted in float32. Hence, we need
        # cast them back in the correct dtype just to be sure everything works as expected.
        # This might slowdown training & inference so it is recommended to not cast the LayerNorms
        # in fp32. (LlamaRMSNorm handles it correctly)

        input_dtype = query_states.dtype
        if input_dtype == torch.float32:
            if torch.is_autocast_enabled():
                target_dtype = torch.get_autocast_gpu_dtype()
            # Handle the case where the model is quantized
            elif hasattr(self.config, "_pre_quantization_dtype"):
                target_dtype = self.config._pre_quantization_dtype
            else:
                target_dtype = self.q_proj.weight.dtype

            logger.warning_once(
                f"The input hidden states seems to be silently casted in float32, this might be related to"
                f" the fact you have upcasted embedding or layer norm layers in float32. We will cast back the input in"
                f" {target_dtype}."
            )

            query_states = query_states.to(target_dtype)
            key_states = key_states.to(target_dtype)
            value_states = value_states.to(target_dtype)

        attn_output = self._flash_attention_forward(
            query_states, key_states, value_states, attention_mask, q_len, dropout=dropout_rate
        )

        attn_output = attn_output.reshape(bsz, q_len, self.hidden_size).contiguous()
        attn_output = self.o_proj(attn_output)

        if not output_attentions:
            attn_weights = None

        return attn_output, attn_weights, past_key_value

    def _flash_attention_forward(
        self, query_states, key_states, value_states, attention_mask, query_length, dropout=0.0, softmax_scale=None
    ):
        """
        Calls the forward method of Flash Attention - if the input hidden states contain at least one padding token
        first unpad the input, then computes the attention scores and pad the final attention scores.

        Args:
            query_states (`torch.Tensor`):
                Input query states to be passed to Flash Attention API
            key_states (`torch.Tensor`):
                Input key states to be passed to Flash Attention API
            value_states (`torch.Tensor`):
                Input value states to be passed to Flash Attention API
            attention_mask (`torch.Tensor`):
                The padding mask - corresponds to a tensor of size `(batch_size, seq_len)` where 0 stands for the
                position of padding tokens and 1 for the position of non-padding tokens.
            dropout (`float`):
                Attention dropout
            softmax_scale (`float`, *optional*):
                The scaling of QK^T before applying softmax. Default to 1 / sqrt(head_dim)
        """
        if not self._flash_attn_uses_top_left_mask:
            causal = self.is_causal
        else:
            # TODO: Remove the `query_length != 1` check once Flash Attention for RoCm is bumped to 2.1. For details, please see the comment in LlamaFlashAttention2 __init__.
            causal = self.is_causal and query_length != 1

        # Contains at least one padding token in the sequence
        if attention_mask is not None:
            batch_size = query_states.shape[0]
            query_states, key_states, value_states, indices_q, cu_seq_lens, max_seq_lens = self._upad_input(
                query_states, key_states, value_states, attention_mask, query_length
            )

            cu_seqlens_q, cu_seqlens_k = cu_seq_lens
            max_seqlen_in_batch_q, max_seqlen_in_batch_k = max_seq_lens

            attn_output_unpad = flash_attn_varlen_func(
                query_states,
                key_states,
                value_states,
                cu_seqlens_q=cu_seqlens_q,
                cu_seqlens_k=cu_seqlens_k,
                max_seqlen_q=max_seqlen_in_batch_q,
                max_seqlen_k=max_seqlen_in_batch_k,
                dropout_p=dropout,
                softmax_scale=softmax_scale,
                causal=causal,
            )

            attn_output = pad_input(attn_output_unpad, indices_q, batch_size, query_length)
        else:
            attn_output = flash_attn_func(
                query_states, key_states, value_states, dropout, softmax_scale=softmax_scale, causal=causal
            )

        return attn_output

    def _upad_input(self, query_layer, key_layer, value_layer, attention_mask, query_length):
        indices_k, cu_seqlens_k, max_seqlen_in_batch_k = _get_unpad_data(attention_mask)
        batch_size, kv_seq_len, num_key_value_heads, head_dim = key_layer.shape

        key_layer = index_first_axis(
            key_layer.reshape(batch_size * kv_seq_len, num_key_value_heads, head_dim), indices_k
        )
        value_layer = index_first_axis(
            value_layer.reshape(batch_size * kv_seq_len, num_key_value_heads, head_dim), indices_k
        )
        if query_length == kv_seq_len:
            query_layer = index_first_axis(
                query_layer.reshape(batch_size * kv_seq_len, self.num_heads, head_dim), indices_k
            )
            cu_seqlens_q = cu_seqlens_k
            max_seqlen_in_batch_q = max_seqlen_in_batch_k
            indices_q = indices_k
        elif query_length == 1:
            max_seqlen_in_batch_q = 1
            cu_seqlens_q = torch.arange(
                batch_size + 1, dtype=torch.int32, device=query_layer.device
            )  # There is a memcpy here, that is very bad.
            indices_q = cu_seqlens_q[:-1]
            query_layer = query_layer.squeeze(1)
        else:
            # The -q_len: slice assumes left padding.
            attention_mask = attention_mask[:, -query_length:]
            query_layer, indices_q, cu_seqlens_q, max_seqlen_in_batch_q = unpad_input(query_layer, attention_mask)

        return (
            query_layer,
            key_layer,
            value_layer,
            indices_q,
            (cu_seqlens_q, cu_seqlens_k),
            (max_seqlen_in_batch_q, max_seqlen_in_batch_k),
        )


class LlamaSdpaAttention(LlamaAttention):
    """
    Llama attention module using torch.nn.functional.scaled_dot_product_attention. This module inherits from
    `LlamaAttention` as the weights of the module stays untouched. The only changes are on the forward pass to adapt to
    SDPA API.
    """

    # Adapted from LlamaAttention.forward
    def forward(
        self,
        hidden_states: torch.Tensor,
        attention_mask: Optional[torch.Tensor] = None,
        position_ids: Optional[torch.LongTensor] = None,
        past_key_value: Optional[Cache] = None,
        output_attentions: bool = False,
        use_cache: bool = False,
        cache_position: Optional[torch.LongTensor] = None,
    ) -> Tuple[torch.Tensor, Optional[torch.Tensor], Optional[Tuple[torch.Tensor]]]:
        if output_attentions:
            # TODO: Improve this warning with e.g. `model.config.attn_implementation = "manual"` once this is implemented.
            logger.warning_once(
                "LlamaModel is using LlamaSdpaAttention, but `torch.nn.functional.scaled_dot_product_attention` does not support `output_attentions=True`. Falling back to the manual attention implementation, "
                'but specifying the manual implementation will be required from Transformers version v5.0.0 onwards. This warning can be removed using the argument `attn_implementation="eager"` when loading the model.'
            )
            return super().forward(
                hidden_states=hidden_states,
                attention_mask=attention_mask,
                position_ids=position_ids,
                past_key_value=past_key_value,
                output_attentions=output_attentions,
                use_cache=use_cache,
                cache_position=cache_position,
            )

        bsz, q_len, _ = hidden_states.size()

        query_states = self.q_proj(hidden_states)
        key_states = self.k_proj(hidden_states)
        value_states = self.v_proj(hidden_states)

        query_states = query_states.view(bsz, q_len, self.num_heads, self.head_dim).transpose(1, 2)
        key_states = key_states.view(bsz, q_len, self.num_key_value_heads, self.head_dim).transpose(1, 2)
        value_states = value_states.view(bsz, q_len, self.num_key_value_heads, self.head_dim).transpose(1, 2)

        cos, sin = self.rotary_emb(value_states, position_ids)
        query_states, key_states = apply_rotary_pos_emb(query_states, key_states, cos, sin)

        # In case static cache is used, it is an instance attribute.
        past_key_value = getattr(self, "past_key_value", past_key_value)

        if past_key_value is not None:
            # sin and cos are specific to RoPE models; cache_position needed for the static cache
            cache_kwargs = {"sin": sin, "cos": cos, "cache_position": cache_position}
            key_states, value_states = past_key_value.update(key_states, value_states, self.layer_idx, cache_kwargs)

        key_states = repeat_kv(key_states, self.num_key_value_groups)
        value_states = repeat_kv(value_states, self.num_key_value_groups)

        causal_mask = attention_mask
        if attention_mask is not None:
            causal_mask = causal_mask[:, :, :, : key_states.shape[-2]]

        # SDPA with memory-efficient backend is currently (torch==2.1.2) bugged with non-contiguous inputs with custom attn_mask,
        # Reference: https://github.com/pytorch/pytorch/issues/112577.
        if query_states.device.type == "cuda" and causal_mask is not None:
            query_states = query_states.contiguous()
            key_states = key_states.contiguous()
            value_states = value_states.contiguous()

        # In case we are not compiling, we may set `causal_mask` to None, which is required to dispatch to SDPA's Flash Attention 2 backend, rather
        # relying on the `is_causal` argument.
        attn_output = torch.nn.functional.scaled_dot_product_attention(
            query_states,
            key_states,
            value_states,
            attn_mask=causal_mask,
            dropout_p=self.attention_dropout if self.training else 0.0,
            is_causal=causal_mask is None and q_len > 1,
        )

        attn_output = attn_output.transpose(1, 2).contiguous()
        attn_output = attn_output.view(bsz, q_len, self.hidden_size)

        attn_output = self.o_proj(attn_output)

        return attn_output, None, past_key_value


LLAMA_ATTENTION_CLASSES = {
    "eager": LlamaAttention,
    "flash_attention_2": LlamaFlashAttention2,
    "sdpa": LlamaSdpaAttention,
}


class LlamaDecoderLayer(nn.Module):
    def __init__(self, config: LlamaConfig, layer_idx: int):
        super().__init__()
        self.hidden_size = config.hidden_size

        self.self_attn = LLAMA_ATTENTION_CLASSES[config._attn_implementation](config=config, layer_idx=layer_idx)

        self.mlp = LlamaMLP(config)
        self.input_layernorm = LlamaRMSNorm(config.hidden_size, eps=config.rms_norm_eps)
        self.post_attention_layernorm = LlamaRMSNorm(config.hidden_size, eps=config.rms_norm_eps)

    @xp.trace_me("LlamaDecoderLayer")
    def forward(
        self,
        hidden_states: torch.Tensor,
        attention_mask: Optional[torch.Tensor] = None,
        position_ids: Optional[torch.LongTensor] = None,
        past_key_value: Optional[Tuple[torch.Tensor]] = None,
        output_attentions: Optional[bool] = False,
        use_cache: Optional[bool] = False,
        cache_position: Optional[torch.LongTensor] = None,
        **kwargs,
    ) -> Tuple[torch.FloatTensor, Optional[Tuple[torch.FloatTensor, torch.FloatTensor]]]:
        """
        Args:
            hidden_states (`torch.FloatTensor`): input to the layer of shape `(batch, seq_len, embed_dim)`
            attention_mask (`torch.FloatTensor`, *optional*):
                attention mask of size `(batch_size, sequence_length)` if flash attention is used or `(batch_size, 1,
                query_sequence_length, key_sequence_length)` if default attention is used.
            output_attentions (`bool`, *optional*):
                Whether or not to return the attentions tensors of all attention layers. See `attentions` under
                returned tensors for more detail.
            use_cache (`bool`, *optional*):
                If set to `True`, `past_key_values` key value states are returned and can be used to speed up decoding
                (see `past_key_values`).
            past_key_value (`Tuple(torch.FloatTensor)`, *optional*): cached past key and value projection states
        """
        if "padding_mask" in kwargs:
            warnings.warn(
                "Passing `padding_mask` is deprecated and will be removed in v4.37. Please make sure use `attention_mask` instead.`"
            )

        residual = hidden_states

        hidden_states = self.input_layernorm(hidden_states)

        # Self Attention
        hidden_states, self_attn_weights, present_key_value = self.self_attn(
            hidden_states=hidden_states,
            attention_mask=attention_mask,
            position_ids=position_ids,
            past_key_value=past_key_value,
            output_attentions=output_attentions,
            use_cache=use_cache,
            cache_position=cache_position,
            **kwargs,
        )
        hidden_states = residual + hidden_states

        # Fully Connected
        residual = hidden_states
        hidden_states = self.post_attention_layernorm(hidden_states)
        hidden_states = self.mlp(hidden_states)
        hidden_states = residual + hidden_states

        outputs = (hidden_states,)

        if output_attentions:
            outputs += (self_attn_weights,)

        if use_cache:
            outputs += (present_key_value,)

        return outputs


LLAMA_START_DOCSTRING = r"""
    This model inherits from [`PreTrainedModel`]. Check the superclass documentation for the generic methods the
    library implements for all its model (such as downloading or saving, resizing the input embeddings, pruning heads
    etc.)

    This model is also a PyTorch [torch.nn.Module](https://pytorch.org/docs/stable/nn.html#torch.nn.Module) subclass.
    Use it as a regular PyTorch Module and refer to the PyTorch documentation for all matter related to general usage
    and behavior.

    Parameters:
        config ([`LlamaConfig`]):
            Model configuration class with all the parameters of the model. Initializing with a config file does not
            load the weights associated with the model, only the configuration. Check out the
            [`~PreTrainedModel.from_pretrained`] method to load the model weights.
"""


@add_start_docstrings(
    "The bare LLaMA Model outputting raw hidden-states without any specific head on top.",
    LLAMA_START_DOCSTRING,
)
class LlamaPreTrainedModel(PreTrainedModel):
    config_class = LlamaConfig
    base_model_prefix = "model"
    supports_gradient_checkpointing = True
    _no_split_modules = ["LlamaDecoderLayer"]
    _skip_keys_device_placement = ["past_key_values"]
    _supports_flash_attn_2 = True
    _supports_sdpa = True
    _supports_cache_class = True

    def _init_weights(self, module):
        std = self.config.initializer_range
        if isinstance(module, nn.Linear):
            module.weight.data.normal_(mean=0.0, std=std)
            if module.bias is not None:
                module.bias.data.zero_()
        elif isinstance(module, nn.Embedding):
            module.weight.data.normal_(mean=0.0, std=std)
            if module.padding_idx is not None:
                module.weight.data[module.padding_idx].zero_()

    def _setup_cache(self, cache_cls, max_batch_size, max_cache_len: Optional[int] = None):
        if self.config._attn_implementation == "flash_attention_2" and cache_cls == StaticCache:
            raise ValueError(
                "`static` cache implementation is not compatible with `attn_implementation==flash_attention_2` "
                "make sure to use `sdpa` in the mean time, and open an issue at https://github.com/huggingface/transformers"
            )

        for layer in self.model.layers:
            device = layer.input_layernorm.weight.device
            if hasattr(self.config, "_pre_quantization_dtype"):
                dtype = self.config._pre_quantization_dtype
            else:
                dtype = layer.self_attn.o_proj.weight.dtype
            layer.self_attn.past_key_value = cache_cls(
                self.config, max_batch_size, max_cache_len, device=device, dtype=dtype
            )

    def _reset_cache(self):
        for layer in self.model.layers:
            layer.self_attn.past_key_value = None


LLAMA_INPUTS_DOCSTRING = r"""
    Args:
        input_ids (`torch.LongTensor` of shape `(batch_size, sequence_length)`):
            Indices of input sequence tokens in the vocabulary. Padding will be ignored by default should you provide
            it.

            Indices can be obtained using [`AutoTokenizer`]. See [`PreTrainedTokenizer.encode`] and
            [`PreTrainedTokenizer.__call__`] for details.

            [What are input IDs?](../glossary#input-ids)
        attention_mask (`torch.Tensor` of shape `(batch_size, sequence_length)`, *optional*):
            Mask to avoid performing attention on padding token indices. Mask values selected in `[0, 1]`:

            - 1 for tokens that are **not masked**,
            - 0 for tokens that are **masked**.

            [What are attention masks?](../glossary#attention-mask)

            Indices can be obtained using [`AutoTokenizer`]. See [`PreTrainedTokenizer.encode`] and
            [`PreTrainedTokenizer.__call__`] for details.

            If `past_key_values` is used, optionally only the last `input_ids` have to be input (see
            `past_key_values`).

            If you want to change padding behavior, you should read [`modeling_opt._prepare_decoder_attention_mask`]
            and modify to your needs. See diagram 1 in [the paper](https://arxiv.org/abs/1910.13461) for more
            information on the default strategy.

            - 1 indicates the head is **not masked**,
            - 0 indicates the head is **masked**.
        position_ids (`torch.LongTensor` of shape `(batch_size, sequence_length)`, *optional*):
            Indices of positions of each input sequence tokens in the position embeddings. Selected in the range `[0,
            config.n_positions - 1]`.

            [What are position IDs?](../glossary#position-ids)
        past_key_values (`Cache` or `tuple(tuple(torch.FloatTensor))`, *optional*):
            Pre-computed hidden-states (key and values in the self-attention blocks and in the cross-attention
            blocks) that can be used to speed up sequential decoding. This typically consists in the `past_key_values`
            returned by the model at a previous stage of decoding, when `use_cache=True` or `config.use_cache=True`.

            Two formats are allowed:
            - a [`~cache_utils.Cache`] instance;
            - Tuple of `tuple(torch.FloatTensor)` of length `config.n_layers`, with each tuple having 2 tensors of
            shape `(batch_size, num_heads, sequence_length, embed_size_per_head)`). This is also known as the legacy
            cache format.

            The model will output the same cache format that is fed as input. If no `past_key_values` are passed, the
            legacy cache format will be returned.

            If `past_key_values` are used, the user can optionally input only the last `input_ids` (those that don't
            have their past key value states given to this model) of shape `(batch_size, 1)` instead of all `input_ids`
            of shape `(batch_size, sequence_length)`.
        inputs_embeds (`torch.FloatTensor` of shape `(batch_size, sequence_length, hidden_size)`, *optional*):
            Optionally, instead of passing `input_ids` you can choose to directly pass an embedded representation. This
            is useful if you want more control over how to convert `input_ids` indices into associated vectors than the
            model's internal embedding lookup matrix.
        use_cache (`bool`, *optional*):
            If set to `True`, `past_key_values` key value states are returned and can be used to speed up decoding (see
            `past_key_values`).
        output_attentions (`bool`, *optional*):
            Whether or not to return the attentions tensors of all attention layers. See `attentions` under returned
            tensors for more detail.
        output_hidden_states (`bool`, *optional*):
            Whether or not to return the hidden states of all layers. See `hidden_states` under returned tensors for
            more detail.
        return_dict (`bool`, *optional*):
            Whether or not to return a [`~utils.ModelOutput`] instead of a plain tuple.
        cache_position (`torch.LongTensor` of shape `(sequence_length)`, *optional*):
            Indices depicting the position of the input sequence tokens in the sequence. Contrarily to `position_ids`,
            this tensor is not affected by padding. It is used to update the cache in the correct position and to infer
            the complete sequence length.
"""


@add_start_docstrings(
    "The bare LLaMA Model outputting raw hidden-states without any specific head on top.",
    LLAMA_START_DOCSTRING,
)
class LlamaModel(LlamaPreTrainedModel):
    """
    Transformer decoder consisting of *config.num_hidden_layers* layers. Each layer is a [`LlamaDecoderLayer`]

    Args:
        config: LlamaConfig
    """

    def __init__(self, config: LlamaConfig):
        super().__init__(config)
        init_spmd(self, config)

        self.padding_idx = config.pad_token_id
        self.vocab_size = config.vocab_size

        self.embed_tokens = nn.Embedding(config.vocab_size, config.hidden_size, self.padding_idx)
        self.layers = nn.ModuleList(
            [LlamaDecoderLayer(config, layer_idx) for layer_idx in range(config.num_hidden_layers)]
        )
        self.norm = LlamaRMSNorm(config.hidden_size, eps=config.rms_norm_eps)
        self.gradient_checkpointing = False

        # Initialize weights and apply final processing
        self.post_init()

    def get_input_embeddings(self):
        return self.embed_tokens

    def set_input_embeddings(self, value):
        self.embed_tokens = value

    @xp.trace_me("LlamaModel")
    @add_start_docstrings_to_model_forward(LLAMA_INPUTS_DOCSTRING)
    def forward(
        self,
        input_ids: torch.LongTensor = None,
        attention_mask: Optional[torch.Tensor] = None,
        position_ids: Optional[torch.LongTensor] = None,
        past_key_values: Optional[List[torch.FloatTensor]] = None,
        inputs_embeds: Optional[torch.FloatTensor] = None,
        use_cache: Optional[bool] = None,
        output_attentions: Optional[bool] = None,
        output_hidden_states: Optional[bool] = None,
        return_dict: Optional[bool] = None,
        cache_position: Optional[torch.LongTensor] = None,
    ) -> Union[Tuple, BaseModelOutputWithPast]:
        output_attentions = output_attentions if output_attentions is not None else self.config.output_attentions
        output_hidden_states = (
            output_hidden_states if output_hidden_states is not None else self.config.output_hidden_states
        )
        use_cache = use_cache if use_cache is not None else self.config.use_cache
        return_dict = return_dict if return_dict is not None else self.config.use_return_dict

        if (input_ids is None) ^ (inputs_embeds is not None):
            raise ValueError(
                "You cannot specify both input_ids and inputs_embeds at the same time, and must specify either one"
            )

        if self.gradient_checkpointing and self.training and use_cache:
            logger.warning_once(
                "`use_cache=True` is incompatible with gradient checkpointing. Setting `use_cache=False`."
            )
            use_cache = False

        if inputs_embeds is None:
            inputs_embeds = self.embed_tokens(input_ids)

        past_seen_tokens = 0
        if use_cache:  # kept for BC (cache positions)
            if not isinstance(past_key_values, StaticCache):
                past_key_values = DynamicCache.from_legacy_cache(past_key_values)
                past_seen_tokens = past_key_values.get_seq_length()

        if cache_position is None:
            if isinstance(past_key_values, StaticCache):
                raise ValueError("cache_position is a required argument when using StaticCache.")
            cache_position = torch.arange(
                past_seen_tokens, past_seen_tokens + inputs_embeds.shape[1], device=inputs_embeds.device
            )

        if position_ids is None:
            position_ids = cache_position.unsqueeze(0)

        causal_mask = self._update_causal_mask(attention_mask, inputs_embeds, cache_position, past_seen_tokens)

        # embed positions
        hidden_states = inputs_embeds
        # Apply 2D sharding:
        # hidden_states (batch, length, hidden)
        # mesh (data, None, model)
        if self.spmd_debug:
            print('> Sharding hidden_states', hidden_states.shape, self.spmd_mesh.get_logical_mesh().shape)
        xs.mark_sharding(hidden_states, self.spmd_mesh, (('dcn', 'data'), None, 'model'))
        if self.spmd_debug:
            print(torch_xla._XLAC._get_xla_sharding_spec(hidden_states))

        # decoder layers
        all_hidden_states = () if output_hidden_states else None
        all_self_attns = () if output_attentions else None
        next_decoder_cache = None

        for decoder_layer in self.layers:
            if output_hidden_states:
                all_hidden_states += (hidden_states,)

            if self.gradient_checkpointing and self.training:
                layer_outputs = self._gradient_checkpointing_func(
                    decoder_layer.__call__,
                    hidden_states,
                    causal_mask,
                    position_ids,
                    past_key_values,
                    output_attentions,
                    use_cache,
                    cache_position,
                )
            else:
                layer_outputs = decoder_layer(
                    hidden_states,
                    attention_mask=causal_mask,
                    position_ids=position_ids,
                    past_key_value=past_key_values,
                    output_attentions=output_attentions,
                    use_cache=use_cache,
                    cache_position=cache_position,
                )

            hidden_states = layer_outputs[0]

            if use_cache:
                next_decoder_cache = layer_outputs[2 if output_attentions else 1]

            if output_attentions:
                all_self_attns += (layer_outputs[1],)

        hidden_states = self.norm(hidden_states)

        # add hidden states from the last decoder layer
        if output_hidden_states:
            all_hidden_states += (hidden_states,)

        next_cache = None
        if use_cache:
            next_cache = (
                next_decoder_cache.to_legacy_cache() if isinstance(next_decoder_cache, Cache) else next_decoder_cache
            )
        if not return_dict:
            return tuple(v for v in [hidden_states, next_cache, all_hidden_states, all_self_attns] if v is not None)
        return BaseModelOutputWithPast(
            last_hidden_state=hidden_states,
            past_key_values=next_cache,
            hidden_states=all_hidden_states,
            attentions=all_self_attns,
        )

    def _update_causal_mask(
        self,
        attention_mask: torch.Tensor,
        input_tensor: torch.Tensor,
        cache_position: torch.Tensor,
        past_seen_tokens: int,
    ):
        # TODO: As of torch==2.2.0, the `attention_mask` passed to the model in `generate` is 2D and of dynamic length even when the static
        # KV cache is used. This is an issue for torch.compile which then recaptures cudagraphs at each decode steps due to the dynamic shapes.
        # (`recording cudagraph tree for symint key 13`, etc.), which is VERY slow. A workaround is `@torch.compiler.disable`, but this prevents using
        # `fullgraph=True`. See more context in https://github.com/huggingface/transformers/pull/29114

        if self.config._attn_implementation == "flash_attention_2":
            if attention_mask is not None and 0.0 in attention_mask:
                return attention_mask
            return None

        if self.config._attn_implementation == "sdpa":
            # For SDPA, when possible, we will rely on its `is_causal` argument instead of its `attn_mask` argument,
            # in order to dispatch on Flash Attention 2.
            if AttentionMaskConverter._ignore_causal_mask_sdpa(
                attention_mask, inputs_embeds=input_tensor, past_key_values_length=past_seen_tokens
            ):
                return None

        dtype, device = input_tensor.dtype, input_tensor.device
        min_dtype = torch.finfo(dtype).min
        sequence_length = input_tensor.shape[1]
        if hasattr(getattr(self.layers[0], "self_attn", {}), "past_key_value"):  # static cache
            target_length = self.config.max_position_embeddings
        else:  # dynamic cache
            target_length = (
                attention_mask.shape[-1]
                if isinstance(attention_mask, torch.Tensor)
                else past_seen_tokens + sequence_length + 1
            )

        causal_mask = torch.full((sequence_length, target_length), fill_value=min_dtype, dtype=dtype, device=device)
        if sequence_length != 1:
            causal_mask = torch.triu(causal_mask, diagonal=1)
        causal_mask *= torch.arange(target_length, device=device) > cache_position.reshape(-1, 1)
        causal_mask = causal_mask[None, None, :, :].expand(input_tensor.shape[0], 1, -1, -1)
        if attention_mask is not None:
            causal_mask = causal_mask.clone()  # copy to contiguous memory for in-place edit
            if attention_mask.dim() == 2:
                mask_length = attention_mask.shape[-1]
                padding_mask = causal_mask[..., :mask_length].eq(0.0) * attention_mask[:, None, None, :].eq(0.0)
                causal_mask[..., :mask_length] = causal_mask[..., :mask_length].masked_fill(padding_mask, min_dtype)
            elif attention_mask.dim() == 4:
                # backwards compatibility: we allow passing a 4D attention mask shorter than the input length with
                # cache. In that case, the 4D attention mask attends to the newest tokens only.
                if attention_mask.shape[-2] < cache_position[0] + sequence_length:
                    offset = cache_position[0]
                else:
                    offset = 0
                mask_shape = attention_mask.shape
                mask_slice = (attention_mask.eq(0.0)).to(dtype=dtype) * min_dtype
                causal_mask[
                    : mask_shape[0], : mask_shape[1], offset : mask_shape[2] + offset, : mask_shape[3]
                ] = mask_slice

        if (
            self.config._attn_implementation == "sdpa"
            and attention_mask is not None
            and attention_mask.device.type == "cuda"
        ):
            # Attend to all tokens in fully masked rows in the causal_mask, for example the relevant first rows when
            # using left padding. This is required by F.scaled_dot_product_attention memory-efficient attention path.
            # Details: https://github.com/pytorch/pytorch/issues/110213
            causal_mask = AttentionMaskConverter._unmask_unattended(causal_mask, min_dtype)

        return causal_mask


class LlamaForCausalLM(LlamaPreTrainedModel):
    _tied_weights_keys = ["lm_head.weight"]

    def __init__(self, config):
        super().__init__(config)
        init_spmd(self, config)

        self.model = LlamaModel(config)
        self.vocab_size = config.vocab_size
        self.lm_head = nn.Linear(config.hidden_size, config.vocab_size, bias=False)

        # Initialize weights and apply final processing
        self.post_init()

    def get_input_embeddings(self):
        return self.model.embed_tokens

    def set_input_embeddings(self, value):
        self.model.embed_tokens = value

    def get_output_embeddings(self):
        return self.lm_head

    def set_output_embeddings(self, new_embeddings):
        self.lm_head = new_embeddings

    def set_decoder(self, decoder):
        self.model = decoder

    def get_decoder(self):
        return self.model

    @add_start_docstrings_to_model_forward(LLAMA_INPUTS_DOCSTRING)
    @replace_return_docstrings(output_type=CausalLMOutputWithPast, config_class=_CONFIG_FOR_DOC)
    def forward(
        self,
        input_ids: torch.LongTensor = None,
        attention_mask: Optional[torch.Tensor] = None,
        position_ids: Optional[torch.LongTensor] = None,
        past_key_values: Optional[List[torch.FloatTensor]] = None,
        inputs_embeds: Optional[torch.FloatTensor] = None,
        labels: Optional[torch.LongTensor] = None,
        use_cache: Optional[bool] = None,
        output_attentions: Optional[bool] = None,
        output_hidden_states: Optional[bool] = None,
        return_dict: Optional[bool] = None,
        cache_position: Optional[torch.LongTensor] = None,
    ) -> Union[Tuple, CausalLMOutputWithPast]:
        r"""
        Args:
            labels (`torch.LongTensor` of shape `(batch_size, sequence_length)`, *optional*):
                Labels for computing the masked language modeling loss. Indices should either be in `[0, ...,
                config.vocab_size]` or -100 (see `input_ids` docstring). Tokens with indices set to `-100` are ignored
                (masked), the loss is only computed for the tokens with labels in `[0, ..., config.vocab_size]`.

        Returns:

        Example:

        ```python
        >>> from transformers import AutoTokenizer, LlamaForCausalLM

        >>> model = LlamaForCausalLM.from_pretrained("meta-llama/Llama-2-7b-hf")
        >>> tokenizer = AutoTokenizer.from_pretrained("meta-llama/Llama-2-7b-hf")

        >>> prompt = "Hey, are you conscious? Can you talk to me?"
        >>> inputs = tokenizer(prompt, return_tensors="pt")

        >>> # Generate
        >>> generate_ids = model.generate(inputs.input_ids, max_length=30)
        >>> tokenizer.batch_decode(generate_ids, skip_special_tokens=True, clean_up_tokenization_spaces=False)[0]
        "Hey, are you conscious? Can you talk to me?\nI'm not conscious, but I can talk to you."
        ```"""
        output_attentions = output_attentions if output_attentions is not None else self.config.output_attentions
        output_hidden_states = (
            output_hidden_states if output_hidden_states is not None else self.config.output_hidden_states
        )
        return_dict = return_dict if return_dict is not None else self.config.use_return_dict

        # decoder outputs consists of (dec_features, layer_state, dec_hidden, dec_attn)
        outputs = self.model(
            input_ids=input_ids,
            attention_mask=attention_mask,
            position_ids=position_ids,
            past_key_values=past_key_values,
            inputs_embeds=inputs_embeds,
            use_cache=use_cache,
            output_attentions=output_attentions,
            output_hidden_states=output_hidden_states,
            return_dict=return_dict,
            cache_position=cache_position,
        )

        hidden_states = outputs[0]
        if self.config.pretraining_tp > 1:
            lm_head_slices = self.lm_head.weight.split(self.vocab_size // self.config.pretraining_tp, dim=0)
            logits = [F.linear(hidden_states, lm_head_slices[i]) for i in range(self.config.pretraining_tp)]
            logits = torch.cat(logits, dim=-1)
        else:
            logits = self.lm_head(hidden_states)
        logits = logits.float()
        xs.mark_sharding(logits, self.spmd_mesh, (('dcn', 'data'), None, 'model'))

        loss = None
        if labels is not None:
            # Shift so that tokens < n predict n
            shift_logits = logits[..., :-1, :].contiguous()
            shift_labels = labels[..., 1:].contiguous()
            # Flatten the tokens
            loss_fct = CrossEntropyLoss()
            shift_logits = shift_logits.view(-1, self.config.vocab_size)
            shift_labels = shift_labels.view(-1)
            # Enable model parallelism
            shift_labels = shift_labels.to(shift_logits.device)
            loss = loss_fct(shift_logits, shift_labels)

        if not return_dict:
            output = (logits,) + outputs[1:]
            return (loss,) + output if loss is not None else output

        return CausalLMOutputWithPast(
            loss=loss,
            logits=logits,
            past_key_values=outputs.past_key_values,
            hidden_states=outputs.hidden_states,
            attentions=outputs.attentions,
        )

    def prepare_inputs_for_generation(
        self, input_ids, past_key_values=None, attention_mask=None, inputs_embeds=None, cache_position=None, **kwargs
    ):
        # With static cache, the `past_key_values` is None
        # TODO joao: standardize interface for the different Cache classes and remove of this if
        has_static_cache = False
        if past_key_values is None:
            past_key_values = getattr(getattr(self.model.layers[0], "self_attn", {}), "past_key_value", None)
            has_static_cache = past_key_values is not None

        past_length = 0
        if past_key_values is not None:
            if isinstance(past_key_values, Cache):
                past_length = cache_position[0] if cache_position is not None else past_key_values.get_seq_length()
                max_cache_length = (
                    torch.tensor(past_key_values.get_max_length(), device=input_ids.device)
                    if past_key_values.get_max_length() is not None
                    else None
                )
                cache_length = past_length if max_cache_length is None else torch.min(max_cache_length, past_length)
            # TODO joao: remove this `else` after `generate` prioritizes `Cache` objects
            else:
                cache_length = past_length = past_key_values[0][0].shape[2]
                max_cache_length = None

            # Keep only the unprocessed tokens:
            # 1 - If the length of the attention_mask exceeds the length of input_ids, then we are in a setting where
            # some of the inputs are exclusively passed as part of the cache (e.g. when passing input_embeds as
            # input)
            if attention_mask is not None and attention_mask.shape[1] > input_ids.shape[1]:
                input_ids = input_ids[:, -(attention_mask.shape[1] - past_length) :]
            # 2 - If the past_length is smaller than input_ids', then input_ids holds all input tokens. We can discard
            # input_ids based on the past_length.
            elif past_length < input_ids.shape[1]:
                input_ids = input_ids[:, past_length:]
            # 3 - Otherwise (past_length >= input_ids.shape[1]), let's assume input_ids only has unprocessed tokens.

            # If we are about to go beyond the maximum cache length, we need to crop the input attention mask.
            if (
                max_cache_length is not None
                and attention_mask is not None
                and cache_length + input_ids.shape[1] > max_cache_length
            ):
                attention_mask = attention_mask[:, -max_cache_length:]

        position_ids = kwargs.get("position_ids", None)
        if attention_mask is not None and position_ids is None:
            # create position_ids on the fly for batch generation
            position_ids = attention_mask.long().cumsum(-1) - 1
            position_ids.masked_fill_(attention_mask == 0, 1)
            if past_key_values:
                position_ids = position_ids[:, -input_ids.shape[1] :]

        # if `inputs_embeds` are passed, we only want to use them in the 1st generation step
        if inputs_embeds is not None and past_key_values is None:
            model_inputs = {"inputs_embeds": inputs_embeds}
        else:
            # The `contiguous()` here is necessary to have a static stride during decoding. torchdynamo otherwise
            # recompiles graphs as the stride of the inputs is a guard. Ref: https://github.com/huggingface/transformers/pull/29114
            # TODO: use `next_tokens` directly instead.
            model_inputs = {"input_ids": input_ids.contiguous()}

        input_length = position_ids.shape[-1] if position_ids is not None else input_ids.shape[-1]
        if cache_position is None:
            cache_position = torch.arange(past_length, past_length + input_length, device=input_ids.device)
        else:
            cache_position = cache_position[-input_length:]

        if has_static_cache:
            past_key_values = None

        model_inputs.update(
            {
                "position_ids": position_ids,
                "cache_position": cache_position,
                "past_key_values": past_key_values,
                "use_cache": kwargs.get("use_cache"),
                "attention_mask": attention_mask,
            }
        )
        return model_inputs

    @staticmethod
    def _reorder_cache(past_key_values, beam_idx):
        reordered_past = ()
        for layer_past in past_key_values:
            reordered_past += (
                tuple(past_state.index_select(0, beam_idx.to(past_state.device)) for past_state in layer_past),
            )
        return reordered_past


@add_start_docstrings(
    """
    The LLaMa Model transformer with a sequence classification head on top (linear layer).

    [`LlamaForSequenceClassification`] uses the last token in order to do the classification, as other causal models
    (e.g. GPT-2) do.

    Since it does classification on the last token, it requires to know the position of the last token. If a
    `pad_token_id` is defined in the configuration, it finds the last token that is not a padding token in each row. If
    no `pad_token_id` is defined, it simply takes the last value in each row of the batch. Since it cannot guess the
    padding tokens when `inputs_embeds` are passed instead of `input_ids`, it does the same (take the last value in
    each row of the batch).
    """,
    LLAMA_START_DOCSTRING,
)
class LlamaForSequenceClassification(LlamaPreTrainedModel):
    def __init__(self, config):
        super().__init__(config)
        self.num_labels = config.num_labels
        self.model = LlamaModel(config)
        self.score = nn.Linear(config.hidden_size, self.num_labels, bias=False)

        # Initialize weights and apply final processing
        self.post_init()

    def get_input_embeddings(self):
        return self.model.embed_tokens

    def set_input_embeddings(self, value):
        self.model.embed_tokens = value

    @add_start_docstrings_to_model_forward(LLAMA_INPUTS_DOCSTRING)
    def forward(
        self,
        input_ids: torch.LongTensor = None,
        attention_mask: Optional[torch.Tensor] = None,
        position_ids: Optional[torch.LongTensor] = None,
        past_key_values: Optional[List[torch.FloatTensor]] = None,
        inputs_embeds: Optional[torch.FloatTensor] = None,
        labels: Optional[torch.LongTensor] = None,
        use_cache: Optional[bool] = None,
        output_attentions: Optional[bool] = None,
        output_hidden_states: Optional[bool] = None,
        return_dict: Optional[bool] = None,
    ) -> Union[Tuple, SequenceClassifierOutputWithPast]:
        r"""
        labels (`torch.LongTensor` of shape `(batch_size,)`, *optional*):
            Labels for computing the sequence classification/regression loss. Indices should be in `[0, ...,
            config.num_labels - 1]`. If `config.num_labels == 1` a regression loss is computed (Mean-Square loss), If
            `config.num_labels > 1` a classification loss is computed (Cross-Entropy).
        """
        return_dict = return_dict if return_dict is not None else self.config.use_return_dict

        transformer_outputs = self.model(
            input_ids,
            attention_mask=attention_mask,
            position_ids=position_ids,
            past_key_values=past_key_values,
            inputs_embeds=inputs_embeds,
            use_cache=use_cache,
            output_attentions=output_attentions,
            output_hidden_states=output_hidden_states,
            return_dict=return_dict,
        )
        hidden_states = transformer_outputs[0]
        logits = self.score(hidden_states)

        if input_ids is not None:
            batch_size = input_ids.shape[0]
        else:
            batch_size = inputs_embeds.shape[0]

        if self.config.pad_token_id is None and batch_size != 1:
            raise ValueError("Cannot handle batch sizes > 1 if no padding token is defined.")
        if self.config.pad_token_id is None:
            sequence_lengths = -1
        else:
            if input_ids is not None:
                # if no pad token found, use modulo instead of reverse indexing for ONNX compatibility
                sequence_lengths = torch.eq(input_ids, self.config.pad_token_id).int().argmax(-1) - 1
                sequence_lengths = sequence_lengths % input_ids.shape[-1]
                sequence_lengths = sequence_lengths.to(logits.device)
            else:
                sequence_lengths = -1

        pooled_logits = logits[torch.arange(batch_size, device=logits.device), sequence_lengths]

        loss = None
        if labels is not None:
            labels = labels.to(logits.device)
            if self.config.problem_type is None:
                if self.num_labels == 1:
                    self.config.problem_type = "regression"
                elif self.num_labels > 1 and (labels.dtype == torch.long or labels.dtype == torch.int):
                    self.config.problem_type = "single_label_classification"
                else:
                    self.config.problem_type = "multi_label_classification"

            if self.config.problem_type == "regression":
                loss_fct = MSELoss()
                if self.num_labels == 1:
                    loss = loss_fct(pooled_logits.squeeze(), labels.squeeze())
                else:
                    loss = loss_fct(pooled_logits, labels)
            elif self.config.problem_type == "single_label_classification":
                loss_fct = CrossEntropyLoss()
                loss = loss_fct(pooled_logits.view(-1, self.num_labels), labels.view(-1))
            elif self.config.problem_type == "multi_label_classification":
                loss_fct = BCEWithLogitsLoss()
                loss = loss_fct(pooled_logits, labels)
        if not return_dict:
            output = (pooled_logits,) + transformer_outputs[1:]
            return ((loss,) + output) if loss is not None else output

        return SequenceClassifierOutputWithPast(
            loss=loss,
            logits=pooled_logits,
            past_key_values=transformer_outputs.past_key_values,
            hidden_states=transformer_outputs.hidden_states,
            attentions=transformer_outputs.attentions,
        )


@add_start_docstrings(
    """
The Llama Model transformer with a span classification head on top for extractive question-answering tasks like
SQuAD (a linear layer on top of the hidden-states output to compute `span start logits` and `span end logits`).
    """,
    LLAMA_START_DOCSTRING,
)
class LlamaForQuestionAnswering(LlamaPreTrainedModel):
    base_model_prefix = "transformer"

    # Copied from transformers.models.bloom.modeling_bloom.BloomForQuestionAnswering.__init__ with Bloom->Llama
    def __init__(self, config):
        super().__init__(config)
        self.transformer = LlamaModel(config)
        self.qa_outputs = nn.Linear(config.hidden_size, 2)

        # Initialize weights and apply final processing
        self.post_init()

    def get_input_embeddings(self):
        return self.transformer.embed_tokens

    def set_input_embeddings(self, value):
        self.transformer.embed_tokens = value

    @add_start_docstrings_to_model_forward(LLAMA_INPUTS_DOCSTRING)
    def forward(
        self,
        input_ids: Optional[torch.LongTensor] = None,
        attention_mask: Optional[torch.FloatTensor] = None,
        position_ids: Optional[torch.LongTensor] = None,
        past_key_values: Optional[List[torch.FloatTensor]] = None,
        inputs_embeds: Optional[torch.FloatTensor] = None,
        start_positions: Optional[torch.LongTensor] = None,
        end_positions: Optional[torch.LongTensor] = None,
        output_attentions: Optional[bool] = None,
        output_hidden_states: Optional[bool] = None,
        return_dict: Optional[bool] = None,
    ) -> Union[Tuple, QuestionAnsweringModelOutput]:
        r"""
        start_positions (`torch.LongTensor` of shape `(batch_size,)`, *optional*):
            Labels for position (index) of the start of the labelled span for computing the token classification loss.
            Positions are clamped to the length of the sequence (`sequence_length`). Position outside of the sequence
            are not taken into account for computing the loss.
        end_positions (`torch.LongTensor` of shape `(batch_size,)`, *optional*):
            Labels for position (index) of the end of the labelled span for computing the token classification loss.
            Positions are clamped to the length of the sequence (`sequence_length`). Position outside of the sequence
            are not taken into account for computing the loss.
        """
        return_dict = return_dict if return_dict is not None else self.config.use_return_dict

        outputs = self.transformer(
            input_ids,
            attention_mask=attention_mask,
            position_ids=position_ids,
            past_key_values=past_key_values,
            inputs_embeds=inputs_embeds,
            output_attentions=output_attentions,
            output_hidden_states=output_hidden_states,
            return_dict=return_dict,
        )

        sequence_output = outputs[0]

        logits = self.qa_outputs(sequence_output)
        start_logits, end_logits = logits.split(1, dim=-1)
        start_logits = start_logits.squeeze(-1).contiguous()
        end_logits = end_logits.squeeze(-1).contiguous()

        total_loss = None
        if start_positions is not None and end_positions is not None:
            # If we are on multi-GPU, split add a dimension
            if len(start_positions.size()) > 1:
                start_positions = start_positions.squeeze(-1).to(start_logits.device)
            if len(end_positions.size()) > 1:
                end_positions = end_positions.squeeze(-1).to(end_logits.device)
            # sometimes the start/end positions are outside our model inputs, we ignore these terms
            ignored_index = start_logits.size(1)
            start_positions = start_positions.clamp(0, ignored_index)
            end_positions = end_positions.clamp(0, ignored_index)

            loss_fct = CrossEntropyLoss(ignore_index=ignored_index)
            start_loss = loss_fct(start_logits, start_positions)
            end_loss = loss_fct(end_logits, end_positions)
            total_loss = (start_loss + end_loss) / 2

        if not return_dict:
            output = (start_logits, end_logits) + outputs[2:]
            return ((total_loss,) + output) if total_loss is not None else output

        return QuestionAnsweringModelOutput(
            loss=total_loss,
            start_logits=start_logits,
            end_logits=end_logits,
            hidden_states=outputs.hidden_states,
            attentions=outputs.attentions,
        )<|MERGE_RESOLUTION|>--- conflicted
+++ resolved
@@ -113,16 +113,6 @@
         freqs = torch.outer(t, self.inv_freq)
         # Different from paper, but it uses a different permutation in order to obtain the same calculation
         emb = torch.cat((freqs, freqs), dim=-1)
-<<<<<<< HEAD
-        self.register_buffer("cos_cached", emb.cos().to(dtype), persistent=False)
-        self.register_buffer("sin_cached", emb.sin().to(dtype), persistent=False)
-
-    @xp.trace_me("LlamaRotaryEmbedding")
-    def forward(self, x, seq_len=None):
-        # x: [bs, num_attention_heads, seq_len, head_size]
-        if seq_len > self.max_seq_len_cached:
-            self._set_cos_sin_cache(seq_len=seq_len, device=x.device, dtype=x.dtype)
-=======
         self.register_buffer("_cos_cached", emb.cos().to(torch.get_default_dtype()), persistent=False)
         self.register_buffer("_sin_cached", emb.sin().to(torch.get_default_dtype()), persistent=False)
 
@@ -133,7 +123,6 @@
             "the forward method of RoPE from now on instead. It is not used in the `LlamaAttention` class"
         )
         return self._sin_cached
->>>>>>> ec92f983
 
     @property
     def cos_cached(self):
@@ -143,6 +132,7 @@
         )
         return self._cos_cached
 
+    @xp.trace_me("LlamaRotaryEmbedding")
     @torch.no_grad()
     def forward(self, x, position_ids):
         # x: [bs, num_attention_heads, seq_len, head_size]
@@ -196,13 +186,7 @@
     return torch.cat((-x2, x1), dim=-1)
 
 
-<<<<<<< HEAD
-# Copied from transformers.models.gpt_neox.modeling_gpt_neox.apply_rotary_pos_emb
 @xp.trace_me("rotary_emb")
-def apply_rotary_pos_emb(q, k, cos, sin, position_ids):
-    cos = cos[position_ids].unsqueeze(1)  # [seq_len, dim] -> [batch_size, 1, seq_len, head_dim]
-    sin = sin[position_ids].unsqueeze(1)
-=======
 def apply_rotary_pos_emb(q, k, cos, sin, position_ids=None, unsqueeze_dim=1):
     """Applies Rotary Position Embedding to the query and key tensors.
 
@@ -225,7 +209,6 @@
     """
     cos = cos.unsqueeze(unsqueeze_dim)
     sin = sin.unsqueeze(unsqueeze_dim)
->>>>>>> ec92f983
     q_embed = (q * cos) + (rotate_half(q) * sin)
     k_embed = (k * cos) + (rotate_half(k) * sin)
     return q_embed, k_embed
@@ -320,10 +303,8 @@
     def __init__(self, config: LlamaConfig, layer_idx: Optional[int] = None):
         super().__init__()
         self.config = config
-<<<<<<< HEAD
         init_spmd(self, config)
 
-=======
         self.layer_idx = layer_idx
         if layer_idx is None:
             logger.warning_once(
@@ -333,7 +314,6 @@
             )
 
         self.attention_dropout = config.attention_dropout
->>>>>>> ec92f983
         self.hidden_size = config.hidden_size
         self.num_heads = config.num_attention_heads
         self.head_dim = self.hidden_size // self.num_heads
@@ -382,13 +362,10 @@
             else:
                 raise ValueError(f"Unknown RoPE scaling type {scaling_type}")
 
-<<<<<<< HEAD
     def _shape(self, tensor: torch.Tensor, seq_len: int, bsz: int):
         return tensor.view(bsz, seq_len, self.num_heads, self.head_dim).transpose(1, 2).contiguous()
 
     @xp.trace_me("LlamaAttention")
-=======
->>>>>>> ec92f983
     def forward(
         self,
         hidden_states: torch.Tensor,
@@ -480,17 +457,13 @@
 
         # upcast attention to fp32
         attn_weights = nn.functional.softmax(attn_weights, dim=-1, dtype=torch.float32).to(query_states.dtype)
-<<<<<<< HEAD
+        attn_weights = nn.functional.dropout(attn_weights, p=self.attention_dropout, training=self.training)
         # attn_weights Batch Num_head Seq Kv_seq
         # value_states Batch Num_head Seq Head_dim
         # attn_output = torch.matmul(attn_weights, value_states)
         assert attn_weights.shape == torch.Size((bsz, self.num_heads, q_len, kv_seq_len)), f'incorrect atten_weight shape: {attn_weights.shape}'
         assert value_states.shape == torch.Size((bsz, self.num_heads, kv_seq_len, self.head_dim)), f'incorrect value_states shape: {value_states.shape}'
         attn_output = torch.einsum('bnsk,bnkh->bnsh', attn_weights, value_states)
-=======
-        attn_weights = nn.functional.dropout(attn_weights, p=self.attention_dropout, training=self.training)
-        attn_output = torch.matmul(attn_weights, value_states)
->>>>>>> ec92f983
 
         if attn_output.size() != (bsz, self.num_heads, q_len, self.head_dim):
             raise ValueError(
